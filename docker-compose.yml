--- conflicted
+++ resolved
@@ -7,14 +7,7 @@
     container_name: kicktipp-bot
     restart: unless-stoped
     environment:
-<<<<<<< HEAD
       - KICKTIPP_EMAIL=${KICKTIPP_EMAIL}
       - KICKTIPP_PASSWORD=${KICKTIPP_PASSWORD}
       - KICKTIPP_NAME_OF_COMPETITION=${KICKTIPP_NAME_OF_COMPETITION}
-      - ZAPIER_URL=${ZAPIER_URL}
-=======
-      - KICKTIPP_EMAIL=
-      - KICKTIPP_PASSWORD=
-      - KICKTIPP_NAME_OF_COMPETITION=
-      - ZAPIER_URL=
->>>>>>> 6225810e
+      - ZAPIER_URL=${ZAPIER_URL}